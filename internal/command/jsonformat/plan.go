// Copyright (c) HashiCorp, Inc.
// SPDX-License-Identifier: MPL-2.0

package jsonformat

import (
	"bytes"
	"encoding/json"
	"fmt"
	"sort"
	"strings"

	"github.com/hashicorp/terraform/internal/command/format"
	"github.com/hashicorp/terraform/internal/command/jsonformat/computed"
	"github.com/hashicorp/terraform/internal/command/jsonformat/computed/renderers"
	"github.com/hashicorp/terraform/internal/command/jsonplan"
	"github.com/hashicorp/terraform/internal/command/jsonprovider"
	"github.com/hashicorp/terraform/internal/command/jsonstate"
	"github.com/hashicorp/terraform/internal/plans"
)

type PlanRendererOpt int

const (
	detectedDrift  string = "drift"
	proposedChange string = "change"

	Errored PlanRendererOpt = iota
	CanNotApply
)

type Plan struct {
	PlanFormatVersion  string                     `json:"plan_format_version"`
	OutputChanges      map[string]jsonplan.Change `json:"output_changes"`
	ResourceChanges    []jsonplan.ResourceChange  `json:"resource_changes"`
	ResourceDrift      []jsonplan.ResourceChange  `json:"resource_drift"`
	RelevantAttributes []jsonplan.ResourceAttr    `json:"relevant_attributes"`

	ProviderFormatVersion string                            `json:"provider_format_version"`
	ProviderSchemas       map[string]*jsonprovider.Provider `json:"provider_schemas"`
}

func (plan Plan) getSchema(change jsonplan.ResourceChange) *jsonprovider.Schema {
	switch change.Mode {
	case jsonstate.ManagedResourceMode:
		return plan.ProviderSchemas[change.ProviderName].ResourceSchemas[change.Type]
	case jsonstate.DataResourceMode:
		return plan.ProviderSchemas[change.ProviderName].DataSourceSchemas[change.Type]
	default:
		panic("found unrecognized resource mode: " + change.Mode)
	}
}

func (plan Plan) renderHuman(renderer Renderer, mode plans.Mode, opts ...PlanRendererOpt) {
	checkOpts := func(target PlanRendererOpt) bool {
		for _, opt := range opts {
			if opt == target {
				return true
			}
		}
		return false
	}

	diffs := precomputeDiffs(plan, mode)
	haveRefreshChanges := renderHumanDiffDrift(renderer, diffs, mode)

	willPrintResourceChanges := false
	counts := make(map[plans.Action]int)
	importingCount := 0
	var changes []diff
	for _, diff := range diffs.changes {
		action := jsonplan.UnmarshalActions(diff.change.Change.Actions)
		if action == plans.NoOp && !diff.Moved() && !diff.Importing() {
			// Don't show anything for NoOp changes.
			continue
		}
		if action == plans.Delete && diff.change.Mode != jsonstate.ManagedResourceMode {
			// Don't render anything for deleted data sources.
			continue
		}

		changes = append(changes, diff)

		if diff.Importing() {
			importingCount++
		}

		// Don't count move-only changes
		if action != plans.NoOp {
			willPrintResourceChanges = true
			counts[action]++
		}
	}

	// Precompute the outputs early, so we can make a decision about whether we
	// display the "there are no changes messages".
	outputs := renderHumanDiffOutputs(renderer, diffs.outputs)

	if len(changes) == 0 && len(outputs) == 0 {
		// If we didn't find any changes to report at all then this is a
		// "No changes" plan. How we'll present this depends on whether
		// the plan is "applyable" and, if so, whether it had refresh changes
		// that we already would've presented above.

		if checkOpts(Errored) {
			if haveRefreshChanges {
				renderer.Streams.Print(format.HorizontalRule(renderer.Colorize, renderer.Streams.Stdout.Columns()))
				renderer.Streams.Println()
			}
			renderer.Streams.Print(
				renderer.Colorize.Color("\n[reset][bold][red]Planning failed.[reset][bold] Terraform encountered an error while generating this plan.[reset]\n\n"),
			)
		} else {
			switch mode {
			case plans.RefreshOnlyMode:
				if haveRefreshChanges {
					// We already generated a sufficient prompt about what will
					// happen if applying this change above, so we don't need to
					// say anything more.
					return
				}

				renderer.Streams.Print(renderer.Colorize.Color("\n[reset][bold][green]No changes.[reset][bold] Your infrastructure still matches the configuration.[reset]\n\n"))
				renderer.Streams.Println(format.WordWrap(
					"Terraform has checked that the real remote objects still match the result of your most recent changes, and found no differences.",
					renderer.Streams.Stdout.Columns()))
			case plans.DestroyMode:
				if haveRefreshChanges {
					renderer.Streams.Print(format.HorizontalRule(renderer.Colorize, renderer.Streams.Stdout.Columns()))
					renderer.Streams.Println()
				}
				renderer.Streams.Print(renderer.Colorize.Color("\n[reset][bold][green]No changes.[reset][bold] No objects need to be destroyed.[reset]\n\n"))
				renderer.Streams.Println(format.WordWrap(
					"Either you have not created any objects yet or the existing objects were already deleted outside of Terraform.",
					renderer.Streams.Stdout.Columns()))
			default:
				if haveRefreshChanges {
					renderer.Streams.Print(format.HorizontalRule(renderer.Colorize, renderer.Streams.Stdout.Columns()))
					renderer.Streams.Println()
				}
				renderer.Streams.Print(
					renderer.Colorize.Color("\n[reset][bold][green]No changes.[reset][bold] Your infrastructure matches the configuration.[reset]\n\n"),
				)

				if haveRefreshChanges {
					if !checkOpts(CanNotApply) {
						// In this case, applying this plan will not change any
						// remote objects but _will_ update the state to match what
						// we detected during refresh, so we'll reassure the user
						// about that.
						renderer.Streams.Println(format.WordWrap(
							"Your configuration already matches the changes detected above, so applying this plan will only update the state to include the changes detected above and won't change any real infrastructure.",
							renderer.Streams.Stdout.Columns(),
						))
					} else {
						// In this case we detected changes during refresh but this isn't
						// a planning mode where we consider those to be applyable. The
						// user must re-run in refresh-only mode in order to update the
						// state to match the upstream changes.
						suggestion := "."
						if !renderer.RunningInAutomation {
							// The normal message includes a specific command line to run.
							suggestion = ":\n  terraform apply -refresh-only"
						}
						renderer.Streams.Println(format.WordWrap(
							"Your configuration already matches the changes detected above. If you'd like to update the Terraform state to match, create and apply a refresh-only plan"+suggestion,
							renderer.Streams.Stdout.Columns(),
						))
					}
					return
				}

				// If we get down here then we're just in the simple situation where
				// the plan isn't applyable at all.
				renderer.Streams.Println(format.WordWrap(
					"Terraform has compared your real infrastructure against your configuration and found no differences, so no changes are needed.",
					renderer.Streams.Stdout.Columns(),
				))
			}
		}
	}

	if haveRefreshChanges {
		renderer.Streams.Print(format.HorizontalRule(renderer.Colorize, renderer.Streams.Stdout.Columns()))
		renderer.Streams.Println()
	}

	if willPrintResourceChanges {
		renderer.Streams.Println(format.WordWrap(
			"\nTerraform used the selected providers to generate the following execution plan. Resource actions are indicated with the following symbols:",
			renderer.Streams.Stdout.Columns()))
		if counts[plans.Create] > 0 {
			renderer.Streams.Println(renderer.Colorize.Color(actionDescription(plans.Create)))
		}
		if counts[plans.Update] > 0 {
			renderer.Streams.Println(renderer.Colorize.Color(actionDescription(plans.Update)))
		}
		if counts[plans.Delete] > 0 {
			renderer.Streams.Println(renderer.Colorize.Color(actionDescription(plans.Delete)))
		}
		if counts[plans.DeleteThenCreate] > 0 {
			renderer.Streams.Println(renderer.Colorize.Color(actionDescription(plans.DeleteThenCreate)))
		}
		if counts[plans.CreateThenDelete] > 0 {
			renderer.Streams.Println(renderer.Colorize.Color(actionDescription(plans.CreateThenDelete)))
		}
		if counts[plans.Read] > 0 {
			renderer.Streams.Println(renderer.Colorize.Color(actionDescription(plans.Read)))
		}
	}

	if len(changes) > 0 {
		if checkOpts(Errored) {
			renderer.Streams.Printf("\nTerraform planned the following actions, but then encountered a problem:\n")
		} else {
			renderer.Streams.Printf("\nTerraform will perform the following actions:\n")
		}

		for _, change := range changes {
			diff, render := renderHumanDiff(renderer, change, proposedChange)
			if render {
				if len(change.change.Change.GeneratedConfig) > 0 {
					writeGeneratedConfig(renderer, change)
				}

				renderer.Streams.Println()
				renderer.Streams.Println(diff)
			}
		}

		if importingCount > 0 {
			renderer.Streams.Printf(
<<<<<<< HEAD
				renderer.Colorize.Color("\n[bold]Plan:[reset] %d to add, %d to import, %d to change, %d to destroy.\n"),
				counts[plans.Create]+counts[plans.DeleteThenCreate]+counts[plans.CreateThenDelete],
				importingCount,
=======
				renderer.Colorize.Color("\n[bold]Plan:[reset] %d to import, %d to add, %d to change, %d to destroy.\n"),
				importingCount,
				counts[plans.Create]+counts[plans.DeleteThenCreate]+counts[plans.CreateThenDelete],
>>>>>>> 9e095b2f
				counts[plans.Update],
				counts[plans.Delete]+counts[plans.DeleteThenCreate]+counts[plans.CreateThenDelete])
		} else {
			renderer.Streams.Printf(
				renderer.Colorize.Color("\n[bold]Plan:[reset] %d to add, %d to change, %d to destroy.\n"),
				counts[plans.Create]+counts[plans.DeleteThenCreate]+counts[plans.CreateThenDelete],
				counts[plans.Update],
				counts[plans.Delete]+counts[plans.DeleteThenCreate]+counts[plans.CreateThenDelete])
		}
	}

	if len(outputs) > 0 {
		renderer.Streams.Print("\nChanges to Outputs:\n")
		renderer.Streams.Printf("%s\n", outputs)

		if len(counts) == 0 {
			// If we have output changes but not resource changes then we
			// won't have output any indication about the changes at all yet,
			// so we need some extra context about what it would mean to
			// apply a change that _only_ includes output changes.
			renderer.Streams.Println(format.WordWrap(
				"\nYou can apply this plan to save these new output values to the Terraform state, without changing any real infrastructure.",
				renderer.Streams.Stdout.Columns()))
		}
	}
}

func renderHumanDiffOutputs(renderer Renderer, outputs map[string]computed.Diff) string {
	var rendered []string

	var keys []string
	escapedKeys := make(map[string]string)
	var escapedKeyMaxLen int
	for key := range outputs {
		escapedKey := renderers.EnsureValidAttributeName(key)
		keys = append(keys, key)
		escapedKeys[key] = escapedKey
		if len(escapedKey) > escapedKeyMaxLen {
			escapedKeyMaxLen = len(escapedKey)
		}
	}
	sort.Strings(keys)

	for _, key := range keys {
		output := outputs[key]
		if output.Action != plans.NoOp {
			rendered = append(rendered, fmt.Sprintf("%s %-*s = %s", renderer.Colorize.Color(format.DiffActionSymbol(output.Action)), escapedKeyMaxLen, escapedKeys[key], output.RenderHuman(0, computed.NewRenderHumanOpts(renderer.Colorize))))
		}
	}
	return strings.Join(rendered, "\n")
}

func renderHumanDiffDrift(renderer Renderer, diffs diffs, mode plans.Mode) bool {
	var drs []diff

	// In refresh-only mode, we show all resources marked as drifted,
	// including those which have moved without other changes. In other plan
	// modes, move-only changes will be rendered in the planned changes, so
	// we skip them here.

	if mode == plans.RefreshOnlyMode {
		drs = diffs.drift
	} else {
		for _, dr := range diffs.drift {
			if dr.diff.Action != plans.NoOp {
				drs = append(drs, dr)
			}
		}
	}

	if len(drs) == 0 {
		return false
	}

	// If the overall plan is empty, and it's not a refresh only plan then we
	// won't show any drift changes.
	if diffs.Empty() && mode != plans.RefreshOnlyMode {
		return false
	}

	renderer.Streams.Print(renderer.Colorize.Color("\n[bold][cyan]Note:[reset][bold] Objects have changed outside of Terraform\n"))
	renderer.Streams.Println()
	renderer.Streams.Print(format.WordWrap(
		"Terraform detected the following changes made outside of Terraform since the last \"terraform apply\" which may have affected this plan:\n",
		renderer.Streams.Stdout.Columns()))

	for _, drift := range drs {
		diff, render := renderHumanDiff(renderer, drift, detectedDrift)
		if render {
			renderer.Streams.Println()
			renderer.Streams.Println(diff)
		}
	}

	switch mode {
	case plans.RefreshOnlyMode:
		renderer.Streams.Println(format.WordWrap(
			"\n\nThis is a refresh-only plan, so Terraform will not take any actions to undo these. If you were expecting these changes then you can apply this plan to record the updated values in the Terraform state without changing any remote objects.",
			renderer.Streams.Stdout.Columns(),
		))
	default:
		renderer.Streams.Println(format.WordWrap(
			"\n\nUnless you have made equivalent changes to your configuration, or ignored the relevant attributes using ignore_changes, the following plan may include actions to undo or respond to these changes.",
			renderer.Streams.Stdout.Columns(),
		))
	}

	return true
}

func writeGeneratedConfig(renderer Renderer, change diff) {
	if renderer.GeneratedConfigWriter != nil {
		writer, closer, err := renderer.GeneratedConfigWriter()
		if err != nil {
			renderer.Streams.Eprintf("found generated config for %s, but failed to open target target: %v.\n", change.change.Address, err)
			return
		}
		defer closer()
		if change.change.Change.Importing != nil && len(change.change.Change.Importing.ID) > 0 {
			writer.Write([]byte(fmt.Sprintf("\n# __generated__ from %q\n", change.change.Change.Importing.ID)))
		} else {
			writer.Write([]byte("\n# __generated__ by Terraform\n"))
		}
		writer.Write([]byte(change.change.Change.GeneratedConfig))
		writer.Write([]byte("\n"))
	} else {
		renderer.Streams.Eprintf("found generated config for %s, but had no where to write it.\n", change.change.Address)
	}
}

func renderHumanDiff(renderer Renderer, diff diff, cause string) (string, bool) {

	// Internally, our computed diffs can't tell the difference between a
	// replace action (eg. CreateThenDestroy, DestroyThenCreate) and a simple
	// update action. So, at the top most level we rely on the action provided
	// by the plan itself instead of what we compute. Nested attributes and
	// blocks however don't have the replace type of actions, so we can trust
	// the computed actions of these.

	action := jsonplan.UnmarshalActions(diff.change.Change.Actions)
	if action == plans.NoOp && !diff.Moved() && !diff.Importing() {
		// Skip resource changes that have nothing interesting to say.
		return "", false
	}

	var buf bytes.Buffer
	buf.WriteString(renderer.Colorize.Color(resourceChangeComment(diff.change, action, cause)))

	opts := computed.NewRenderHumanOpts(renderer.Colorize)
	opts.ShowUnchangedChildren = diff.Importing()

	buf.WriteString(fmt.Sprintf("%s %s %s", renderer.Colorize.Color(format.DiffActionSymbol(action)), resourceChangeHeader(diff.change), diff.diff.RenderHuman(0, opts)))
	return buf.String(), true
}

func resourceChangeComment(resource jsonplan.ResourceChange, action plans.Action, changeCause string) string {
	var buf bytes.Buffer

	dispAddr := resource.Address
	if len(resource.Deposed) != 0 {
		dispAddr = fmt.Sprintf("%s (deposed object %s)", dispAddr, resource.Deposed)
	}

	var printedMoved bool
	var printedImported bool

	switch action {
	case plans.Create:
		buf.WriteString(fmt.Sprintf("[bold]  # %s[reset] will be created", dispAddr))
	case plans.Read:
		buf.WriteString(fmt.Sprintf("[bold]  # %s[reset] will be read during apply", dispAddr))
		switch resource.ActionReason {
		case jsonplan.ResourceInstanceReadBecauseConfigUnknown:
			buf.WriteString("\n  # (config refers to values not yet known)")
		case jsonplan.ResourceInstanceReadBecauseDependencyPending:
			buf.WriteString("\n  # (depends on a resource or a module with changes pending)")
		case jsonplan.ResourceInstanceReadBecauseCheckNested:
			buf.WriteString("\n  # (config will be reloaded to verify a check block)")
		}
	case plans.Update:
		switch changeCause {
		case proposedChange:
			buf.WriteString(fmt.Sprintf("[bold]  # %s[reset] will be updated in-place", dispAddr))
		case detectedDrift:
			buf.WriteString(fmt.Sprintf("[bold]  # %s[reset] has changed", dispAddr))
		default:
			buf.WriteString(fmt.Sprintf("[bold]  # %s[reset] update (unknown reason %s)", dispAddr, changeCause))
		}
	case plans.CreateThenDelete, plans.DeleteThenCreate:
		switch resource.ActionReason {
		case jsonplan.ResourceInstanceReplaceBecauseTainted:
			buf.WriteString(fmt.Sprintf("[bold]  # %s[reset] is tainted, so must be [bold][red]replaced[reset]", dispAddr))
		case jsonplan.ResourceInstanceReplaceByRequest:
			buf.WriteString(fmt.Sprintf("[bold]  # %s[reset] will be [bold][red]replaced[reset], as requested", dispAddr))
		case jsonplan.ResourceInstanceReplaceByTriggers:
			buf.WriteString(fmt.Sprintf("[bold]  # %s[reset] will be [bold][red]replaced[reset] due to changes in replace_triggered_by", dispAddr))
		default:
			buf.WriteString(fmt.Sprintf("[bold]  # %s[reset] must be [bold][red]replaced[reset]", dispAddr))
		}
	case plans.Delete:
		switch changeCause {
		case proposedChange:
			buf.WriteString(fmt.Sprintf("[bold]  # %s[reset] will be [bold][red]destroyed[reset]", dispAddr))
		case detectedDrift:
			buf.WriteString(fmt.Sprintf("[bold]  # %s[reset] has been deleted", dispAddr))
		default:
			buf.WriteString(fmt.Sprintf("[bold]  # %s[reset] delete (unknown reason %s)", dispAddr, changeCause))
		}
		// We can sometimes give some additional detail about why we're
		// proposing to delete. We show this as additional notes, rather than
		// as additional wording in the main action statement, in an attempt
		// to make the "will be destroyed" message prominent and consistent
		// in all cases, for easier scanning of this often-risky action.
		switch resource.ActionReason {
		case jsonplan.ResourceInstanceDeleteBecauseNoResourceConfig:
			buf.WriteString(fmt.Sprintf("\n  # (because %s.%s is not in configuration)", resource.Type, resource.Name))
		case jsonplan.ResourceInstanceDeleteBecauseNoMoveTarget:
			buf.WriteString(fmt.Sprintf("\n  # (because %s was moved to %s, which is not in configuration)", resource.PreviousAddress, resource.Address))
		case jsonplan.ResourceInstanceDeleteBecauseNoModule:
			// FIXME: Ideally we'd truncate addr.Module to reflect the earliest
			// step that doesn't exist, so it's clearer which call this refers
			// to, but we don't have enough information out here in the UI layer
			// to decide that; only the "expander" in Terraform Core knows
			// which module instance keys are actually declared.
			buf.WriteString(fmt.Sprintf("\n  # (because %s is not in configuration)", resource.ModuleAddress))
		case jsonplan.ResourceInstanceDeleteBecauseWrongRepetition:
			var index interface{}
			if resource.Index != nil {
				if err := json.Unmarshal(resource.Index, &index); err != nil {
					panic(err)
				}
			}

			// We have some different variations of this one
			switch index.(type) {
			case nil:
				buf.WriteString("\n  # (because resource uses count or for_each)")
			case float64:
				buf.WriteString("\n  # (because resource does not use count)")
			case string:
				buf.WriteString("\n  # (because resource does not use for_each)")
			}
		case jsonplan.ResourceInstanceDeleteBecauseCountIndex:
			buf.WriteString(fmt.Sprintf("\n  # (because index [%s] is out of range for count)", resource.Index))
		case jsonplan.ResourceInstanceDeleteBecauseEachKey:
			buf.WriteString(fmt.Sprintf("\n  # (because key [%s] is not in for_each map)", resource.Index))
		}
		if len(resource.Deposed) != 0 {
			// Some extra context about this unusual situation.
			buf.WriteString("\n  # (left over from a partially-failed replacement of this instance)")
		}
	case plans.NoOp:
		if len(resource.PreviousAddress) > 0 && resource.PreviousAddress != resource.Address {
			buf.WriteString(fmt.Sprintf("[bold]  # %s[reset] has moved to [bold]%s[reset]", resource.PreviousAddress, dispAddr))
			printedMoved = true
			break
		}
		if resource.Change.Importing != nil {
			buf.WriteString(fmt.Sprintf("[bold]  # %s[reset] will be imported", dispAddr))
<<<<<<< HEAD
			if len(resource.Change.GeneratedConfig) > 0 {
				buf.WriteString("\n  #[reset] (generated config has been written to generated_config.tf)")
			}
=======
>>>>>>> 9e095b2f
			printedImported = true
			break
		}
		fallthrough
	default:
		// should never happen, since the above is exhaustive
		buf.WriteString(fmt.Sprintf("%s has an action the plan renderer doesn't support (this is a bug)", dispAddr))
	}
	buf.WriteString("\n")

	if len(resource.PreviousAddress) > 0 && resource.PreviousAddress != resource.Address && !printedMoved {
		buf.WriteString(fmt.Sprintf("  # [reset](moved from %s)\n", resource.PreviousAddress))
	}
	if resource.Change.Importing != nil && !printedImported {
		// We want to make this as forward compatible as possible, and we know
		// the ID may be removed from the Importing metadata in favour of
		// something else.
		// As Importing metadata is loaded from a JSON struct, the effect of it
		// being removed in the future will mean this renderer will receive it
		// as an empty string
		if len(resource.Change.Importing.ID) > 0 {
			buf.WriteString(fmt.Sprintf("  # [reset](imported from \"%s\")\n", resource.Change.Importing.ID))
		} else {
			// This means we're trying to render a plan from a future version
			// and we didn't get given the ID. So we'll do our best.
			buf.WriteString("  # [reset](will be imported first)\n")
		}
	}
	if resource.Change.Importing != nil && (action == plans.CreateThenDelete || action == plans.DeleteThenCreate) {
		buf.WriteString("  # [reset][yellow]Warning: this will destroy the imported resource[reset]\n")
	}

	return buf.String()
}

func resourceChangeHeader(change jsonplan.ResourceChange) string {
	mode := "resource"
	if change.Mode != jsonstate.ManagedResourceMode {
		mode = "data"
	}
	return fmt.Sprintf("%s \"%s\" \"%s\"", mode, change.Type, change.Name)
}

func actionDescription(action plans.Action) string {
	switch action {
	case plans.Create:
		return "  [green]+[reset] create"
	case plans.Delete:
		return "  [red]-[reset] destroy"
	case plans.Update:
		return "  [yellow]~[reset] update in-place"
	case plans.CreateThenDelete:
		return "[green]+[reset]/[red]-[reset] create replacement and then destroy"
	case plans.DeleteThenCreate:
		return "[red]-[reset]/[green]+[reset] destroy and then create replacement"
	case plans.Read:
		return " [cyan]<=[reset] read (data resources)"
	default:
		panic(fmt.Sprintf("unrecognized change type: %s", action.String()))
	}
}<|MERGE_RESOLUTION|>--- conflicted
+++ resolved
@@ -230,15 +230,9 @@
 
 		if importingCount > 0 {
 			renderer.Streams.Printf(
-<<<<<<< HEAD
-				renderer.Colorize.Color("\n[bold]Plan:[reset] %d to add, %d to import, %d to change, %d to destroy.\n"),
-				counts[plans.Create]+counts[plans.DeleteThenCreate]+counts[plans.CreateThenDelete],
-				importingCount,
-=======
 				renderer.Colorize.Color("\n[bold]Plan:[reset] %d to import, %d to add, %d to change, %d to destroy.\n"),
 				importingCount,
 				counts[plans.Create]+counts[plans.DeleteThenCreate]+counts[plans.CreateThenDelete],
->>>>>>> 9e095b2f
 				counts[plans.Update],
 				counts[plans.Delete]+counts[plans.DeleteThenCreate]+counts[plans.CreateThenDelete])
 		} else {
@@ -498,12 +492,9 @@
 		}
 		if resource.Change.Importing != nil {
 			buf.WriteString(fmt.Sprintf("[bold]  # %s[reset] will be imported", dispAddr))
-<<<<<<< HEAD
 			if len(resource.Change.GeneratedConfig) > 0 {
 				buf.WriteString("\n  #[reset] (generated config has been written to generated_config.tf)")
 			}
-=======
->>>>>>> 9e095b2f
 			printedImported = true
 			break
 		}
